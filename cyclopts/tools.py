--- conflicted
+++ resolved
@@ -298,27 +298,8 @@
     dbs = [t.open_file(files[i], 'r') for i in range(1, len(files))]
     print(dbs)
     for db in dbs:
-<<<<<<< HEAD
         merge_node(db.root, f)
         f.flush()
-=======
-        tbls = [node._v_name for node in db.iter_nodes('/', classname='Table')]
-        print(tbls)
-        for tbl in tbls:
-            src = db.get_node('/', name=tbl, classname='Table')
-            dest = f.get_node('/', name=tbl, classname='Table')
-            dtypes = src.dtype.names
-            
-            # this is a hack because appending rows throws an error
-            # see http://stackoverflow.com/questions/17847587/pytables-appending-recarray
-            # dest.append([row for row in src.iterrows()])
-            for src_row in src.iterrows():
-                dest_row = dest.row
-                for j in range(len(dtypes)):
-                    dest_row[dtypes[j]] = src_row[j]
-                dest_row.append()
-            print(tbl, dest.nrows)
->>>>>>> 6f9d63c2
         db.close()
     f.close()
     
